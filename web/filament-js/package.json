{
  "name": "filament",
<<<<<<< HEAD
  "version": "1.27.1",
=======
  "version": "1.27.2",
>>>>>>> 433c163c
  "description": "Real-time physically based rendering engine",
  "main": "filament.js",
  "module": "filament.js",
  "jsdelivr": "filament.js",
  "types": "filament.d.ts",
  "unpkg": "filament.js",
  "repository": {
    "type": "git",
    "url": "https://github.com/google/filament.git"
  },
  "dependencies": {
    "gl-matrix": "^3.2.1"
  },
  "files": [
    "filament.d.ts",
    "filament.js",
    "filament.wasm",
    "filament-viewer.js",
    "README.md"
  ],
  "keywords": [
    "3d",
    "android",
    "wasm",
    "webgl"
  ],
  "author": "Google",
  "license": "Apache-2.0"
}<|MERGE_RESOLUTION|>--- conflicted
+++ resolved
@@ -1,10 +1,6 @@
 {
   "name": "filament",
-<<<<<<< HEAD
-  "version": "1.27.1",
-=======
   "version": "1.27.2",
->>>>>>> 433c163c
   "description": "Real-time physically based rendering engine",
   "main": "filament.js",
   "module": "filament.js",
